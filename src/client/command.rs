--- conflicted
+++ resolved
@@ -82,9 +82,8 @@
                 Command::help();
                 Ok(())
             }
-<<<<<<< HEAD
-            CliCommand::Request(request) => {
-                CliCommand::forward_to_server(request, stream).await?;
+            Command::Request(request) => {
+                Command::forward_to_server(request, stream).await?;
                 let response: Result<Response, TaskmasterError> = receive(stream).await;
                 match response {
                     Ok(result) => match result {
@@ -98,9 +97,6 @@
                 }
                 Ok(())
             }
-=======
-            Command::Request(request) => Ok(Command::forward_to_server(request, stream).await?),
->>>>>>> 694a8ecb
         }
     }
 
@@ -139,33 +135,53 @@
         for process in processes {
             match process.status.clone() {
                 ProcessStatus::RUNNING => {
-                    let uptime = SystemTime::now()
-                        .duration_since(process.start_time)
-                        .expect("");
+                    if let Ok(uptime) = SystemTime::now().duration_since(process.start_time) {
+                        println!(
+                            "{:<15} {:<10} pid {:<5}, uptime {}",
+                            process.name,
+                            format!("{:?}", process.status),
+                            process.pid,
+                            Self::format_duration(uptime)
+                        );
+                    } else {
+                        println!(
+                            "{:<15} {:<10} pid {:<5}",
+                            process.name,
+                            format!("{:?}", process.status),
+                            process.pid,
+                        );
+                    }
+                }
+                ProcessStatus::STOPPED => {
+                    if let Ok(downtime) = SystemTime::now().duration_since(process.shutdown_time) {
+                        println!(
+                            "{:<15} {:<10} since {}",
+                            process.name,
+                            format!("{:?}", process.status),
+                            Self::format_duration(downtime)
+                        );
+                    } else {
+                        println!(
+                            "{:<15} {:<10}",
+                            process.name,
+                            format!("{:?}", process.status),
+                        );
+                    }
+                }
+                ProcessStatus::STARTING => {
                     println!(
-                        "{}\t\t{:?}\t\tpid {}, uptime {}",
+                        "{:<15} {:<10}",
                         process.name,
-                        process.status,
-                        process.pid,
-                        Self::format_duration(uptime)
+                        format!("{:?}", process.status)
                     );
                 }
-                ProcessStatus::STOPPED => {
-                    let uptime = SystemTime::now()
-                        .duration_since(process.shutdown_time)
-                        .expect("");
+                ProcessStatus::FATAL(error) => {
                     println!(
-                        "{}\t\t{:?}\t\tsince {}",
+                        "{:<15} {:<10} ({})",
                         process.name,
-                        process.status,
-                        Self::format_duration(uptime)
+                        format!("{:?}", process.status),
+                        error
                     );
-                }
-                ProcessStatus::STARTING => {
-                    println!("{}\t\t{:?}", process.name, process.status);
-                }
-                ProcessStatus::FATAL(error) => {
-                    println!("{}\t\t{:?} ({})", process.name, process.status, error);
                 }
             }
         }
