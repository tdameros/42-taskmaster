/* -------------------------------------------------------------------------- */
/*                                   Import                                   */
/* -------------------------------------------------------------------------- */

<<<<<<< HEAD
use serde::{Deserialize, Serialize};
use std::borrow::{Borrow, BorrowMut};
=======
use serde::de::{self, Unexpected};
use serde::{Deserialize, Deserializer, Serialize};
>>>>>>> fa239096
use std::collections::HashMap;
use std::hash::Hash;
use std::ops::{Deref, DerefMut};
use std::sync::{Arc, RwLock};
use std::{fs, path::Path};
use tcl::error::TaskmasterError;

/* -------------------------------------------------------------------------- */
/*                                  Constants                                 */
/* -------------------------------------------------------------------------- */
const CONFIG_FILE_PATH: &str = "./config.yaml";

/* -------------------------------------------------------------------------- */
/*                                   Struct                                   */
/* -------------------------------------------------------------------------- */
pub(super) type SharedConfig = Arc<RwLock<Config>>;

/// struct representing the process the server should monitor
#[derive(Debug, Default, Deserialize, Serialize)]
pub struct Config(#[serde(default)] HashMap<String, ProgramConfig>);

/// represent all configuration of a monitored program
#[derive(Debug, Serialize, Deserialize, Default, Clone)]
pub struct ProgramConfig {
    /// The command to use to launch the program
    #[serde(rename = "cmd", default)]
    pub(super) command: String,

    /// The number of processes to start and keep running
    #[serde(rename = "numprocs", default)]
    pub(super) number_of_process: usize,

    /// Whether to start this program at launch or not
    #[serde(rename = "autostart", default)]
    pub(super) start_at_launch: bool,

    /// Whether the program should be restarted always, never, or on unexpected exits only
    #[serde(rename = "autorestart", default)]
    pub(super) auto_restart: AutoRestart,

    /// Which return codes represent an "expected" exit status
    #[serde(rename = "exitcodes", default = "default_exit_code")]
    pub(super) expected_exit_code: Vec<i32>,

    /// How long the program should be running after it’s started for it to be considered "successfully started"
    #[serde(rename = "starttime", default)]
    pub(super) time_to_start: u64,

    /// How many times a restart should be attempted before aborting
    #[serde(rename = "startretries", default)]
    pub(super) max_number_of_restart: u32,

    /// Which signal should be used to stop (i.e. exit gracefully) the program
    #[serde(rename = "stopsignal", default)]
    pub(super) stop_signal: Signal,

    /// How long to wait after a graceful stop before killing the program
    #[serde(rename = "stoptime", default = "default_graceful_shutdown")]
    pub(super) time_to_stop_gracefully: u64,

    /// Optional stdout redirection
    #[serde(rename = "stdout")]
    pub(super) stdout_redirection: Option<String>,

    /// Optional stderr redirection
    #[serde(rename = "stderr")]
    pub(super) stderr_redirection: Option<String>,

    /// Environment variables to set before launching the program
<<<<<<< HEAD
    #[serde(rename = "env", default)]
    environmental_variable_to_set: HashMap<String, String>,

=======
    #[serde(rename = "env")]
    pub(super) environmental_variable_to_set: Option<HashMap<String, String>>,
    // environmental_variable_to_set: Vec<(String, String)>,
>>>>>>> fa239096
    /// A working directory to set before launching the program
    #[serde(rename = "workingdir")]
    pub(super) working_directory: Option<String>,

    /// An umask to set before launching the program
<<<<<<< HEAD
    #[serde(rename = "umask", default = "default_umask")]
    umask: u32,
=======
    #[serde(rename = "umask", deserialize_with = "parse_umask")]
    pub(super) umask: Option<libc::mode_t>,
>>>>>>> fa239096
}

/// this enum represent whenever a program should be auto restart if it's termination
/// has been detected
#[derive(Debug, Serialize, Deserialize, Default, Clone, PartialEq)]
pub enum AutoRestart {
    #[serde(rename = "always")]
    Always,

    /// if the exit code is not part of the expected exit code list
    #[serde(rename = "unexpected")]
    Unexpected,

    #[default] // use the field below as default (needed for the default trait)
    #[serde(rename = "never")]
    Never,
}

/// represent all the signal
#[allow(clippy::upper_case_acronyms)]
#[derive(Debug, Serialize, Deserialize, Default, Clone)]
pub enum Signal {
    SIGABRT,
    SIGALRM,
    SIGBUS,
    SIGCHLD,
    SIGCONT,
    SIGFPE,
    SIGHUP,
    SIGILL,
    SIGINT,
    SIGKILL,
    SIGPIPE,
    #[cfg(target_os = "linux")]
    SIGPOLL,
    SIGPROF,
    SIGQUIT,
    SIGSEGV,
    SIGSTOP,
    SIGSYS,
    #[default]
    SIGTERM,
    SIGTRAP,
    SIGTSTP,
    SIGTTIN,
    SIGTTOU,
    SIGUSR1,
    SIGUSR2,
    SIGURG,
    SIGVTALRM,
    SIGXCPU,
    SIGXFSZ,
    SIGWINCH,
}

/* -------------------------------------------------------------------------- */
/*                               Implementation                               */
/* -------------------------------------------------------------------------- */

impl Config {
    /// create a config base on the file located in the root of the project
    pub fn load() -> Result<Self, TaskmasterError> {
        let path = Path::new(CONFIG_FILE_PATH);
        let contents = fs::read_to_string(path)?;
        let config: Config = serde_yaml::from_str(&contents)?;
        Ok(config)
    }
}

fn parse_umask<'de, D>(deserializer: D) -> Result<Option<libc::mode_t>, D::Error>
where
    D: Deserializer<'de>,
{
    let umask_deserialize = Option::<String>::deserialize(deserializer)?;
    if let Some(umask_str) = umask_deserialize {
        if !umask_str.chars().all(|c| ('0'..='7').contains(&c)) {
            return Err(de::Error::invalid_value(
                Unexpected::Str(&umask_str),
                &"octal number",
            ));
        }
        libc::mode_t::from_str_radix(&umask_str, 8)
            .map(Some)
            .map_err(|_| de::Error::custom("invalid umask"))
    } else {
        Ok(None)
    }
}

impl ProgramConfig {
    pub(super) fn should_restart(&self, exit_code: i32) -> bool {
        match self.expected_exit_code.contains(&exit_code) {
            true => self.auto_restart == AutoRestart::Always,
            false => self.auto_restart != AutoRestart::Never,
        }
    }
}

impl Deref for Config {
    type Target = HashMap<String, ProgramConfig>;

    fn deref(&self) -> &Self::Target {
        &self.0
    }
}

impl DerefMut for Config {
    fn deref_mut(&mut self) -> &mut Self::Target {
        &mut self.0
    }
}

fn default_umask() -> u32 {
    0o022
}

fn default_exit_code() -> Vec<i32> {
    vec![0]
}

fn default_graceful_shutdown() -> u64 {
    1
}

pub(super) fn new_shared_config() -> Result<SharedConfig, TaskmasterError> {
    Ok(Arc::new(RwLock::new(Config::load()?)))
}<|MERGE_RESOLUTION|>--- conflicted
+++ resolved
@@ -2,13 +2,8 @@
 /*                                   Import                                   */
 /* -------------------------------------------------------------------------- */
 
-<<<<<<< HEAD
-use serde::{Deserialize, Serialize};
-use std::borrow::{Borrow, BorrowMut};
-=======
 use serde::de::{self, Unexpected};
 use serde::{Deserialize, Deserializer, Serialize};
->>>>>>> fa239096
 use std::collections::HashMap;
 use std::hash::Hash;
 use std::ops::{Deref, DerefMut};
@@ -78,27 +73,16 @@
     pub(super) stderr_redirection: Option<String>,
 
     /// Environment variables to set before launching the program
-<<<<<<< HEAD
-    #[serde(rename = "env", default)]
-    environmental_variable_to_set: HashMap<String, String>,
-
-=======
     #[serde(rename = "env")]
     pub(super) environmental_variable_to_set: Option<HashMap<String, String>>,
     // environmental_variable_to_set: Vec<(String, String)>,
->>>>>>> fa239096
     /// A working directory to set before launching the program
     #[serde(rename = "workingdir")]
     pub(super) working_directory: Option<String>,
 
     /// An umask to set before launching the program
-<<<<<<< HEAD
-    #[serde(rename = "umask", default = "default_umask")]
-    umask: u32,
-=======
     #[serde(rename = "umask", deserialize_with = "parse_umask")]
     pub(super) umask: Option<libc::mode_t>,
->>>>>>> fa239096
 }
 
 /// this enum represent whenever a program should be auto restart if it's termination
