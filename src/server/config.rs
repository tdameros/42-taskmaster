/* -------------------------------------------------------------------------- */
/*                                   Import                                   */
/* -------------------------------------------------------------------------- */

use serde::de::{self, Unexpected};
use serde::{Deserialize, Deserializer, Serialize};
use std::collections::HashMap;
<<<<<<< HEAD
use std::ops::{Deref, DerefMut};
=======
use std::ffi::CStr;
>>>>>>> 84117723
use std::sync::{Arc, RwLock};
use std::{fs, path::Path};
use tcl::error::TaskmasterError;

/* -------------------------------------------------------------------------- */
/*                                  Constants                                 */
/* -------------------------------------------------------------------------- */
const CONFIG_FILE_PATH: &str = "./config.yaml";

/* -------------------------------------------------------------------------- */
/*                                   Struct                                   */
/* -------------------------------------------------------------------------- */
pub(super) type SharedConfig = Arc<RwLock<Config>>;

/// struct representing the process the server should monitor
#[derive(Debug, Default, Deserialize, Serialize, PartialEq, Eq)]
pub struct Config(#[serde(default)] HashMap<String, ProgramConfig>);

/// represent all configuration of a monitored program
#[derive(Debug, Serialize, Deserialize, Default, Clone, PartialEq, Eq)]
#[serde(default)]
pub struct ProgramConfig {
    /// The command to use to launch the program
    #[serde(rename = "cmd", default)]
    pub(super) command: String,

    /// The number of processes to start and keep running
    #[serde(rename = "numprocs", default)]
    pub(super) number_of_process: usize,

    /// Whether to start this program at launch or not
    #[serde(rename = "autostart", default)]
    pub(super) start_at_launch: bool,

    /// Whether the program should be restarted always, never, or on unexpected exits only
    #[serde(rename = "autorestart", default)]
    pub(super) auto_restart: AutoRestart,

    /// Which return codes represent an "expected" exit status
    #[serde(rename = "exitcodes", default = "default_exit_code")]
    pub(super) expected_exit_code: Vec<i32>,

    /// How long the program should be running after it’s started for it to be considered "successfully started"
    #[serde(rename = "starttime", default)]
    pub(super) time_to_start: u64,

    /// How many times a restart should be attempted before aborting
    #[serde(rename = "startretries", default)]
    pub(super) max_number_of_restart: u32,

    /// Which signal should be used to stop (i.e. exit gracefully) the program
    #[serde(rename = "stopsignal", default)]
    pub(super) stop_signal: Signal,

    /// How long to wait after a graceful stop before killing the program
    #[serde(rename = "stoptime", default = "default_graceful_shutdown")]
    pub(super) time_to_stop_gracefully: u64,

    /// Optional stdout redirection
    #[serde(rename = "stdout")]
    pub(super) stdout_redirection: Option<String>,

    /// Optional stderr redirection
    #[serde(rename = "stderr")]
    pub(super) stderr_redirection: Option<String>,

    /// Environment variables to set before launching the program
    #[serde(rename = "env")]
<<<<<<< HEAD
    pub(super) environmental_variable_to_set: HashMap<String, String>,
    // environmental_variable_to_set: Vec<(String, String)>,
=======
    pub(super) environmental_variable_to_set: Option<HashMap<String, String>>,

>>>>>>> 84117723
    /// A working directory to set before launching the program
    #[serde(rename = "workingdir")]
    pub(super) working_directory: Option<String>,

    /// An umask to set before launching the program
<<<<<<< HEAD
    #[serde(rename = "umask", deserialize_with = "parse_umask", default)]
=======
    #[serde(rename = "umask", default, deserialize_with = "parse_umask")]
>>>>>>> 84117723
    pub(super) umask: Option<libc::mode_t>,

    /// Execute the process with a specific user (root required)
    #[serde(rename = "user", default, deserialize_with = "parse_user")]
    pub(super) de_escalation_user: Option<User>,
}

#[derive(Debug, Default, Clone, Deserialize, Serialize)]
pub struct User {
    pub username: String,
    pub uid: libc::uid_t,
    pub gid: libc::gid_t,
}

/// this enum represent whenever a program should be auto restart if it's termination
/// has been detected
#[derive(Debug, Serialize, Deserialize, Default, Clone, PartialEq, Eq)]
pub enum AutoRestart {
    #[serde(rename = "always")]
    Always,

    /// if the exit code is not part of the expected exit code list
    #[serde(rename = "unexpected")]
    Unexpected,

    #[default] // use the field below as default (needed for the default trait)
    #[serde(rename = "never")]
    Never,
}

/// represent all the signal
#[allow(clippy::upper_case_acronyms)]
#[derive(Debug, Serialize, Deserialize, Default, Clone, PartialEq, Eq)]
pub enum Signal {
    SIGABRT,
    SIGALRM,
    SIGBUS,
    SIGCHLD,
    SIGCONT,
    SIGFPE,
    SIGHUP,
    SIGILL,
    SIGINT,
    SIGKILL,
    SIGPIPE,
    #[cfg(target_os = "linux")]
    SIGPOLL,
    SIGPROF,
    SIGQUIT,
    SIGSEGV,
    SIGSTOP,
    SIGSYS,
    #[default]
    SIGTERM,
    SIGTRAP,
    SIGTSTP,
    SIGTTIN,
    SIGTTOU,
    SIGUSR1,
    SIGUSR2,
    SIGURG,
    SIGVTALRM,
    SIGXCPU,
    SIGXFSZ,
    SIGWINCH,
}

/* -------------------------------------------------------------------------- */
/*                               Implementation                               */
/* -------------------------------------------------------------------------- */

impl Config {
    /// create a config base on the file located in the root of the project
    pub fn load() -> Result<Self, TaskmasterError> {
        let path = Path::new(CONFIG_FILE_PATH);
        let contents = fs::read_to_string(path)?;
        let config: Config = serde_yaml::from_str(&contents)?;
        Ok(config)
    }
}

pub(super) fn new_shared_config() -> Result<SharedConfig, TaskmasterError> {
    Ok(Arc::new(RwLock::new(Config::load()?)))
}

/* -------------------------------------------------------------------------- */
/*                              Parsing Functions                             */
/* -------------------------------------------------------------------------- */
fn parse_umask<'de, D>(deserializer: D) -> Result<Option<libc::mode_t>, D::Error>
where
    D: Deserializer<'de>,
{
    let umask_deserialize = Option::<String>::deserialize(deserializer)?;
    if let Some(umask_str) = umask_deserialize {
        if !umask_str.chars().all(|c| ('0'..='7').contains(&c)) {
            return Err(de::Error::invalid_value(
                Unexpected::Str(&umask_str),
                &"octal number",
            ));
        }
        libc::mode_t::from_str_radix(&umask_str, 8)
            .map(Some)
            .map_err(|_| de::Error::custom("invalid umask"))
    } else {
        Ok(None)
    }
}

<<<<<<< HEAD
fn default_exit_code() -> Vec<i32> {
    vec![0]
}

fn default_graceful_shutdown() -> u64 {
    1
}

/* -------------------------------------------------------------------------- */
/*                            Trait Implementation                            */
/* -------------------------------------------------------------------------- */
impl Deref for Config {
    type Target = HashMap<String, ProgramConfig>;

    fn deref(&self) -> &Self::Target {
        &self.0
    }
}

impl DerefMut for Config {
    fn deref_mut(&mut self) -> &mut Self::Target {
        &mut self.0
=======
fn parse_user<'de, D>(deserializer: D) -> Result<Option<User>, D::Error>
where
    D: Deserializer<'de>,
{
    let user_deserialize = Option::<String>::deserialize(deserializer)?;
    match user_deserialize {
        Some(user_str) => {
            if let Some(user) = get_all_users()
                .iter()
                .find(|u| u.username == user_str)
                .cloned()
            {
                Ok(Some(user))
            } else {
                Err(de::Error::custom("invalid user"))
            }
        }
        None => Ok(None),
    }
}

fn get_all_users() -> Vec<User> {
    let mut users: Vec<User> = Vec::new();
    unsafe {
        libc::setpwent();
        while let Some(user) = libc::getpwent().as_mut() {
            let username = CStr::from_ptr(user.pw_name);
            if let Ok(username) = username.to_str() {
                users.push(User {
                    username: username.to_owned(),
                    uid: user.pw_uid,
                    gid: user.pw_gid,
                })
            }
        }
    }
    users
}

impl ProgramConfig {
    pub(super) fn should_restart(&self, exit_code: i32) -> bool {
        match self.expected_exit_code.contains(&exit_code) {
            true => self.auto_restart == AutoRestart::Always,
            false => self.auto_restart != AutoRestart::Never,
        }
>>>>>>> 84117723
    }
}<|MERGE_RESOLUTION|>--- conflicted
+++ resolved
@@ -5,11 +5,8 @@
 use serde::de::{self, Unexpected};
 use serde::{Deserialize, Deserializer, Serialize};
 use std::collections::HashMap;
-<<<<<<< HEAD
+use std::ffi::CStr;
 use std::ops::{Deref, DerefMut};
-=======
-use std::ffi::CStr;
->>>>>>> 84117723
 use std::sync::{Arc, RwLock};
 use std::{fs, path::Path};
 use tcl::error::TaskmasterError;
@@ -78,23 +75,14 @@
 
     /// Environment variables to set before launching the program
     #[serde(rename = "env")]
-<<<<<<< HEAD
     pub(super) environmental_variable_to_set: HashMap<String, String>,
     // environmental_variable_to_set: Vec<(String, String)>,
-=======
-    pub(super) environmental_variable_to_set: Option<HashMap<String, String>>,
-
->>>>>>> 84117723
     /// A working directory to set before launching the program
     #[serde(rename = "workingdir")]
     pub(super) working_directory: Option<String>,
 
     /// An umask to set before launching the program
-<<<<<<< HEAD
     #[serde(rename = "umask", deserialize_with = "parse_umask", default)]
-=======
-    #[serde(rename = "umask", default, deserialize_with = "parse_umask")]
->>>>>>> 84117723
     pub(super) umask: Option<libc::mode_t>,
 
     /// Execute the process with a specific user (root required)
@@ -102,7 +90,7 @@
     pub(super) de_escalation_user: Option<User>,
 }
 
-#[derive(Debug, Default, Clone, Deserialize, Serialize)]
+#[derive(Debug, Default, Clone, Deserialize, Serialize, PartialEq, Eq)]
 pub struct User {
     pub username: String,
     pub uid: libc::uid_t,
@@ -203,30 +191,6 @@
     }
 }
 
-<<<<<<< HEAD
-fn default_exit_code() -> Vec<i32> {
-    vec![0]
-}
-
-fn default_graceful_shutdown() -> u64 {
-    1
-}
-
-/* -------------------------------------------------------------------------- */
-/*                            Trait Implementation                            */
-/* -------------------------------------------------------------------------- */
-impl Deref for Config {
-    type Target = HashMap<String, ProgramConfig>;
-
-    fn deref(&self) -> &Self::Target {
-        &self.0
-    }
-}
-
-impl DerefMut for Config {
-    fn deref_mut(&mut self) -> &mut Self::Target {
-        &mut self.0
-=======
 fn parse_user<'de, D>(deserializer: D) -> Result<Option<User>, D::Error>
 where
     D: Deserializer<'de>,
@@ -266,12 +230,27 @@
     users
 }
 
-impl ProgramConfig {
-    pub(super) fn should_restart(&self, exit_code: i32) -> bool {
-        match self.expected_exit_code.contains(&exit_code) {
-            true => self.auto_restart == AutoRestart::Always,
-            false => self.auto_restart != AutoRestart::Never,
-        }
->>>>>>> 84117723
+fn default_exit_code() -> Vec<i32> {
+    vec![0]
+}
+
+fn default_graceful_shutdown() -> u64 {
+    1
+}
+
+/* -------------------------------------------------------------------------- */
+/*                            Trait Implementation                            */
+/* -------------------------------------------------------------------------- */
+impl Deref for Config {
+    type Target = HashMap<String, ProgramConfig>;
+
+    fn deref(&self) -> &Self::Target {
+        &self.0
+    }
+}
+
+impl DerefMut for Config {
+    fn deref_mut(&mut self) -> &mut Self::Target {
+        &mut self.0
     }
 }