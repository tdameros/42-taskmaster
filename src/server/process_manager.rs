--- conflicted
+++ resolved
@@ -178,14 +178,9 @@
                                 "about to gracefully shutdown process number : {}",
                                 process.get_child_id()
                             );
-<<<<<<< HEAD
-                            process.send_signal(&config.stop_signal);
+                            process.send_signal(&config.stop_signal)?;
                             process.set_status(ProcessStatus::Stopped);
-                        });
-=======
-                            process.send_signal(&config.stop_signal)?;
-                        }
->>>>>>> bbbe4e3d
+                        }
                         Ok(())
                     }
                     None => {
