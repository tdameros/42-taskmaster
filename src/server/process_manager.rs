/* -------------------------------------------------------------------------- */
/*                                   Import                                   */
/* -------------------------------------------------------------------------- */

use crate::{
    config::{Config, ProgramConfig, SharedConfig},
    log_error, log_info,
    logger::{Logger, SharedLogger},
    running_process::RunningProcess,
};
use std::process::Stdio;
use std::{
    collections::HashMap,
    error::Error,
    fmt::Display,
    fs,
    ops::{Deref, DerefMut, Neg},
    process::Command,
    sync::{Arc, RwLock},
    thread::{self, JoinHandle},
    time::Duration,
};
<<<<<<< HEAD
use tcl::error::TaskmasterError;
=======
use tcl::message::{ProcessState, ProcessStatus};

>>>>>>> 26808495
/* -------------------------------------------------------------------------- */
/*                                   Struct                                   */
/* -------------------------------------------------------------------------- */
/// this represent the running process
#[derive(Debug)]
pub(super) struct ProcessManager {
    // we may have to move this into the library if we choose to use this struct as a base for the status command
    children: HashMap<String, Vec<RunningProcess>>,
}

/// a sharable version of a process manager, it can be passe through thread safely + use in a concurrent environment without fear thank Rust !
pub(super) type SharedProcessManager = Arc<RwLock<ProcessManager>>;

pub(super) fn new_shared_process_manager(
    config: &RwLock<Config>,
    logger: &Logger,
) -> SharedProcessManager {
    Arc::new(RwLock::new(ProcessManager::new_from_config(config, logger)))
}

/// exist simply for an ease of implementation
#[derive(Debug, Default)]
struct ProgramToRestart(pub HashMap<String, (i64, ProgramConfig)>);

/* -------------------------------------------------------------------------- */
/*                            Struct Implementation                           */
/* -------------------------------------------------------------------------- */
impl ProgramToRestart {
    fn add_or_increment(&mut self, program_name: &String, program_config: &ProgramConfig) {
        match self.0.get_mut(program_name) {
            Some((old_number, _)) => {
                // there where an other process from the same program
                *old_number += 1;
            }
            None => {
                // no ancient value so we insert one
                self.0
                    .insert(program_name.to_owned(), (1, program_config.to_owned()));
            }
        }
    }
}

impl ProcessManager {
    /// return a new ProcessManager
    fn new_from_config(config: &RwLock<Config>, logger: &Logger) -> Self {
        let mut process_manager = ProcessManager {
            children: Default::default(),
        };

        // here we iterate over the config keeping only the program that must be start at launch and then calling a function that will start each of them correctly
        config
            .read()
            .unwrap()
            .programs
            .iter()
            .filter(|(_, program_config)| program_config.start_at_launch)
            .for_each(|(program_name, program_config)| {
                process_manager.spawn_program(program_name, program_config, logger);
            });

        // we then return an instance of the process manager class filled with the running process handle
        process_manager
    }

    /// this function spawn all the replica of a given program given a reference to a programs config
    pub fn spawn_program(
        &mut self,
        program_name: &str,
        program_config: &ProgramConfig,
        logger: &Logger,
    ) {
        // for each process that must be spawn we spawned it using the given argument
        for process_number in 0..program_config.number_of_process {
            // if the child can't be spawn the command is probably wrong or the privilege is not right we cannot do anything,
            // retrying would be useless so we just log the error and go to the next which will probably fail too
            if let Err(error) = self.spawn_child(program_config, program_name) {
                log_error!(
                    logger,
                    "{}",
                    format!("Fatal couldn't spawn child : {process_number} because of : {error}")
                );
            }
        }
    }

    /// this function spawn a child given the program config for a program it then insert a newly created
    /// running process struct into the vec of running process for the given program name in self,
    /// creating it if it doesn't exist yet
    fn spawn_child(
        &mut self,
        program_config: &ProgramConfig,
        name: &str,
    ) -> Result<(), TaskmasterError> {
        // get the command and arguments
        let split_command: Vec<&str> = program_config.command.split_whitespace().collect();

        if !split_command.is_empty() {
            // create the command using the command property given by the program config
            let mut tmp_child = Command::new(split_command.first().expect("Unreachable"));

            if let Some(working_directory) = &program_config.working_directory {
                tmp_child.current_dir(working_directory);
            }

            // adding stdout and stderr redirection
            Self::set_command_redirection(&mut tmp_child, program_config)?;

            // adding environment variables
            if let Some(env_variables) = &program_config.environmental_variable_to_set {
                tmp_child.envs(env_variables);
            }

            // adding arguments if there are any in the command section of program config
            if split_command.len() > 1 {
                tmp_child.args(&split_command[1..]);
            }

            // set umask
            let mut original_umask: u16 = 0;
            if let Some(umask) = &program_config.umask {
                original_umask = Self::set_umask(*umask);
            }

            // spawn the child returning if failed
            match tmp_child.spawn() {
                Ok(child) => {
                    // Restore umask
                    if program_config.umask.is_some() {
                        Self::set_umask(original_umask);
                    }

<<<<<<< HEAD
                    // create a instance of running process with the info of this given child
                    let process = RunningProcess::new(child);
=======
            // create a instance of running process with the info of this given child
            let mut process = RunningProcess::new(child);
            process.set_status(ProcessStatus::Running);
>>>>>>> 26808495

                    // insert the running process newly created to self at the end of the vector of running process for the given program name entry, creating a new empty vector if none where found
                    self.children
                        .entry(name.to_string())
                        .or_default()
                        .push(process);
                }
                Err(error) => {
                    // Restore umask
                    if program_config.umask.is_some() {
                        Self::set_umask(original_umask);
                    }
                    return Err(TaskmasterError::from(error));
                }
            }
        }

        Ok(())
    }

    // Set new umask and return the previous value
    fn set_umask(new_umask: u16) -> u16 {
        unsafe { libc::umask(new_umask) }
    }

    fn set_command_redirection(
        command: &mut Command,
        program_config: &ProgramConfig,
    ) -> Result<(), TaskmasterError> {
        match &program_config.stdout_redirection {
            Some(stdout) => {
                let file = fs::OpenOptions::new().append(true).open(stdout)?;
                command.stdout(file);
            }
            None => {
                command.stdout(Stdio::null());
            }
        }
        match &program_config.stderr_redirection {
            Some(stderr) => {
                let file = fs::OpenOptions::new().append(true).open(stderr)?;
                command.stderr(file);
            }
            None => {
                command.stderr(Stdio::null());
            }
        }
        Ok(())
    }

    /// shutdown all child of a given process if no child exist for the given program name the function does nothing
    /// if the config does'nt contain the program then SIGKILL is use instead
    /// if the kill command failed (probably due to insufficient privilege) it's error is return
    pub(super) fn shutdown_childs(
        &mut self,
        name: &str,
        config: &Config, // TODO use it i've vonlonterly pass this as config and not rwlock for the monitor once function to not get lock since it lock in write and then call this function
        logger: &Logger,
    ) -> Result<(), KillingChildError> {
        match self.children.get_mut(name) {
            // if the given program have running process we iterate over them and send to them the correct signal
            Some(processes) => {
                /*
                we need to decide if we keep the child around for this we need to know
                if the process must be killed or gracefully shutdown
                if gracefully shutdown we need to keep the process else if the kill
                happened correctly we need to get ride of them if the kill didn't happened correctly
                we need to exit and warn the user that this did'nt go according to plan. we can't however
                remove the process
                */
                match config.programs.get(name) {
                    Some(config) => {
                        // here we keep the process just sending them the signal required by the config
                        for process in processes.iter_mut() {
                            log_info!(
                                logger,
                                "about to gracefully shutdown process number : {}",
                                process.get_child_id()
                            );
                            process.send_signal(&config.stop_signal)?;
                            process.set_status(ProcessStatus::Stopped);
                        }
                        Ok(())
                    }
                    None => {
                        // here we killed them
                        // PS if you want to learn more about closure you can try to transform the for loop in the iter version to see what happen
                        for process in processes.iter_mut() {
                            log_info!(
                                logger,
                                "about to kill process number : {}",
                                process.get_child_id()
                            );
                            process.kill()?;
                            process.set_status(ProcessStatus::Stopped);
                        }
                        Ok(())
                    }
                }
            }
            // if no process are found for a given name we return the corresponding error
            None => {
                log_info!(
                    logger,
                    "tried to remove child of process: {name} but none where found"
                );
                Err(KillingChildError::NoProgramFound)
            }
        }
        // here we don't remove the entry since the monitor will do it for use
    }

    /// do one round of monitoring
    fn monitor_once(&mut self, config: &RwLock<Config>, logger: &Logger) {
        // query the new config
        let mut config_access = config
            .write()
            .expect("Some user of the config lock has panicked");

        let mut program_to_remove = Vec::new();
        let mut program_to_restart = ProgramToRestart::default();

        // iterate over all process
        self.children
            .iter_mut()
            .for_each(|(program_name, vec_running_process)| {
                monitoring::check_inside(
                    &mut config_access,
                    program_name,
                    vec_running_process,
                    logger,
                    &mut program_to_restart,
                    &mut program_to_remove,
                );
            });

        self.monitor_shutdown_childs(program_to_remove, &config_access, logger);
        // after this point self contain only running child, child in the shutdown phase, child were getting there status code returned an error and unkillable child
        // so if we filter on child that do not have a time_since_shutdown we have the number of child that are running and we can compare it to the desire number
        // to see if we need to kill additional child or start restarting the one we detected that we musted restart

        // remove excess program
        self.children
            .iter_mut()
            .for_each(|(program_name, vec_running_program)| {
                if let Err(error) = monitoring::filter_inside(
                    &config_access,
                    program_name,
                    vec_running_program,
                    &mut program_to_restart,
                ) {
                    match error {
                        KillingChildError::NoProgramFound => unreachable!(),
                        KillingChildError::CantKillProcess => {
                            log_error!(
                                logger,
                                "Can't kill a child of process: {program_name}: {error}"
                            );
                        }
                    }
                }
            });

        self.monitor_restart_childs(program_to_restart, logger);
    }

    fn monitor_restart_childs(&mut self, program_to_restart: ProgramToRestart, logger: &Logger) {
        // restart the program
        program_to_restart.0.iter().for_each(
            |(program_name, (number_of_process, program_config))| {
                for _ in 0..*number_of_process {
                    if let Err(error) = self.spawn_child(program_config, program_name) {
                        log_error!(logger, "Can't spawn child of {program_name}: {error}");
                    }
                }
            },
        );
    }

    fn monitor_shutdown_childs(
        &mut self,
        program_to_remove: Vec<String>,
        config_access: &std::sync::RwLockWriteGuard<'_, Config>,
        logger: &Logger,
    ) {
        // here we kill child that are not in the config anymore
        for program in program_to_remove {
            match self.shutdown_childs(&program, config_access, logger) {
                Ok(_) => {
                    // child will shutdown and or be remove in next iteration of this function
                }
                Err(error) => match error {
                    KillingChildError::NoProgramFound => unreachable!(),
                    KillingChildError::CantKillProcess => {
                        log_error!(logger, "Can't kill a child of process: {program}: {error}");
                    }
                },
            }
        }
    }

    /// this function spawn a thread the will monitor all process launch in self, refreshing every refresh_period
    pub(super) async fn monitor(
        shared_process_manager: SharedProcessManager,
        shared_config: SharedConfig,
        shared_logger: SharedLogger,
        refresh_period: Duration,
    ) -> Result<JoinHandle<()>, std::io::Error> {
        thread::Builder::new().spawn(move || loop {
            {
                shared_process_manager
                    .write()
                    .expect("the lock has been poisoned")
                    .monitor_once(&shared_config, &shared_logger);
            }

            thread::sleep(refresh_period);
        })
    }

    pub fn get_processes_state(&mut self) -> HashMap<String, Vec<ProcessState>> {
        let mut result: HashMap<String, Vec<ProcessState>> = HashMap::new();
        for (name, childs) in self.children.iter() {
            let mut processes_state: Vec<ProcessState> = Vec::new();
            for child in childs.iter() {
                processes_state.push(ProcessState::from(child));
            }
            result.insert(name.to_string(), processes_state);
        }
        result
    }
}

impl From<&RunningProcess> for ProcessState {
    fn from(process: &RunningProcess) -> Self {
        ProcessState {
            pid: process.get_child_id(),
            status: process.get_status(),
            start_time: process.get_start_time(),
            shutdown_time: process.get_shutdown_time(),
        }
    }
}

/* -------------------------------------------------------------------------- */
/*                                 Sub Module                                 */
/* -------------------------------------------------------------------------- */
mod monitoring {
    use super::*;

    pub(super) fn check_inside(
        config_access: &mut std::sync::RwLockWriteGuard<'_, Config>,
        program_name: &String,
        vec_running_process: &mut Vec<RunningProcess>,
        logger: &Logger,
        program_to_restart: &mut ProgramToRestart,
        program_to_remove: &mut Vec<String>,
    ) {
        // check if the process name we are on is in the new config
        match config_access.programs.get_mut(program_name) {
            // the program running is still in the config, so we just need to perform check
            Some(program_config) => {
                // keep only the good child AKA healthy child
                vec_running_process.retain_mut(|running_process| {
                    match running_process.get_exit_code() {
                        Err(error) => {
                            log_error!(
                                logger,
                                "error gotten while trying to read a child status : {error}"
                            );
                            true // we keep 
                        }
                        Ok(None) => {
                            // the program is alive
                            // we need to check if it's time to kill the child
                            if running_process.has_received_shutdown_order()
                                && running_process
                                .its_time_to_kill_the_child(program_config)
                            {
                                if let Err(error) = running_process.kill() {
                                    log_error!(logger, "Can't kill a child: {error}");
                                    return true; // we keep it if we can't kill it
                                } else {
                                    return false; // we don't keep it if we successfully killed him
                                }
                            }
                            true // we keep every alive process except the one that should be dead and are successfully killed
                        }
                        Ok(Some(exit_code)) => {
                            // the program is dead
                            // we need to check if the program should be restarted
                            // first we need to check if the process is dead while starting
                            if !running_process.program_was_running(program_config)
                                && program_config.max_number_of_restart > 0
                            {
                                // we decrement the number of allowed restart for next time
                                program_config.max_number_of_restart -= 1;
                                program_to_restart.add_or_increment(program_name, program_config);
                            } else {
                                match exit_code {
                                    // if there is an exit code we ask the config to see if we need to restart the program
                                    Some(exit_code) => {
                                        if program_config.should_restart(exit_code) {
                                            program_to_restart.add_or_increment(program_name, program_config);
                                        }
                                    },
                                    // if no exit code we log the error
                                    None => {
                                        log_error!(logger, "Found a child with no exit status code in program: {program_name} adding it to the list for removal");
                                    },
                                }
                            }
                            false // we don't keep dead program
                        }
                    }
                });
            }
            // the program running is not in the config anymore so we need to murder his family
            None => {
                // then this program must be removed
                program_to_remove.push(program_name.to_owned());
            }
        };
    }

    pub(super) fn filter_inside(
        config_access: &std::sync::RwLockWriteGuard<'_, Config>,
        program_name: &String,
        vec_running_program: &mut [RunningProcess],
        program_to_restart: &mut ProgramToRestart,
    ) -> Result<(), KillingChildError> {
        // if the program have a config this is to prevent itering over child that can't be killed (killed because they was not in the config anymore)
        if let Some(config) = config_access.programs.get(program_name) {
            let number_of_non_stopping_process = vec_running_program
                .iter()
                .filter(|running_process| !running_process.has_received_shutdown_order())
                .count(); // this is the number of truly running process
            let mut overflowing_process_number =
                number_of_non_stopping_process as i64 - config.number_of_process as i64;
            match overflowing_process_number.cmp(&0) {
                std::cmp::Ordering::Less => {
                    // we need to start restarting some program then start event more if it's not enough

                    // we need to store the true restart number since we can call a &mut self method in a iter_mut block for very good reason ^^ think about it
                    match program_to_restart.get_mut(program_name) {
                        Some((restart_number, _config)) => {
                            *restart_number = overflowing_process_number.neg()
                        } // this become
                        None => {
                            program_to_restart.insert(
                                program_name.to_owned(),
                                (overflowing_process_number.neg(), config.to_owned()),
                            );
                        }
                    }
                }
                std::cmp::Ordering::Equal => {
                    // we have just the right number of process we don't need to do anything
                }
                std::cmp::Ordering::Greater => {
                    // we need to shutdown the difference
                    for running_process in vec_running_program.iter_mut().rev() {
                        if overflowing_process_number == 0 {
                            break;
                        }
                        if !running_process.has_received_shutdown_order() {
                            running_process.send_signal(&config.stop_signal)?;
                            overflowing_process_number -= 1;
                        }
                    }
                }
            };
        }
        Ok(())
    }
}

/* -------------------------------------------------------------------------- */
/*                            Trait Implementation                            */
/* -------------------------------------------------------------------------- */
impl Deref for ProgramToRestart {
    type Target = HashMap<String, (i64, ProgramConfig)>;

    fn deref(&self) -> &Self::Target {
        &self.0
    }
}

impl DerefMut for ProgramToRestart {
    fn deref_mut(&mut self) -> &mut Self::Target {
        &mut self.0
    }
}

/* -------------------------------------------------------------------------- */
/*                                    Error                                   */
/* -------------------------------------------------------------------------- */
#[derive(Debug)]
pub(super) enum KillingChildError {
    NoProgramFound,
    CantKillProcess,
}

impl Error for KillingChildError {}

impl Display for KillingChildError {
    fn fmt(&self, f: &mut std::fmt::Formatter<'_>) -> std::fmt::Result {
        write!(f, "{self:?}")
    }
}

impl From<std::io::Error> for KillingChildError {
    fn from(_: std::io::Error) -> Self {
        KillingChildError::CantKillProcess
    }
}<|MERGE_RESOLUTION|>--- conflicted
+++ resolved
@@ -20,12 +20,9 @@
     thread::{self, JoinHandle},
     time::Duration,
 };
-<<<<<<< HEAD
 use tcl::error::TaskmasterError;
-=======
 use tcl::message::{ProcessState, ProcessStatus};
 
->>>>>>> 26808495
 /* -------------------------------------------------------------------------- */
 /*                                   Struct                                   */
 /* -------------------------------------------------------------------------- */
@@ -158,14 +155,9 @@
                         Self::set_umask(original_umask);
                     }
 
-<<<<<<< HEAD
                     // create a instance of running process with the info of this given child
-                    let process = RunningProcess::new(child);
-=======
-            // create a instance of running process with the info of this given child
-            let mut process = RunningProcess::new(child);
-            process.set_status(ProcessStatus::Running);
->>>>>>> 26808495
+                    let mut process = RunningProcess::new(child);
+                    process.set_status(ProcessStatus::Running);
 
                     // insert the running process newly created to self at the end of the vector of running process for the given program name entry, creating a new empty vector if none where found
                     self.children
