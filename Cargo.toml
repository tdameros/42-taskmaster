[package]
name = "taskmaster"
version = "0.1.0"
edition = "2021"

[[bin]]
name = "server"
path = "src/server/server.rs"

[[bin]]
name = "client"
path = "src/client/client.rs"

[[bin]]
name = "logs"
path = "src/logs/main.rs"
required-features = ["better_log"]

[lib]
name = "tcl"
path = "src/tcl/lib.rs"

[features]
better_log = ["actix-web"]
reqwest = ["dep:reqwest", "serde_json"]

[dependencies]
<<<<<<< HEAD
serde = { version = "1.0.210", features = ["derive"] } # used to tell other crate how to transform a struct
serde_yaml = "0.9.34" # used to transform a struct into a yaml format
tokio = { version = "1.40.0", features = ["full"] } # used to create the client/server architecture
=======
serde = { version = "1.0.210", features = ["derive"] } # used to tell other crate how to transform a struct (client/server bonus)
serde_yaml = "0.9.34" # used to transform a struct into a yaml format (used in the client/server architecture + the parsing of the config)
tokio = { version = "1.40.0", features = ["full"] } # used to create the client/server architecture
libc = "0.2.159" # use to interface with the libc
actix-web = {version = "4.9.0", optional = true} # used for the better logging server that receive the message (not part of the subject)
serde_json = {version = "1.0", optional = true}
reqwest = { version = "0.11", features = ["json"], optional = true}
>>>>>>> 9221f533
<|MERGE_RESOLUTION|>--- conflicted
+++ resolved
@@ -25,16 +25,9 @@
 reqwest = ["dep:reqwest", "serde_json"]
 
 [dependencies]
-<<<<<<< HEAD
-serde = { version = "1.0.210", features = ["derive"] } # used to tell other crate how to transform a struct
-serde_yaml = "0.9.34" # used to transform a struct into a yaml format
-tokio = { version = "1.40.0", features = ["full"] } # used to create the client/server architecture
-=======
 serde = { version = "1.0.210", features = ["derive"] } # used to tell other crate how to transform a struct (client/server bonus)
 serde_yaml = "0.9.34" # used to transform a struct into a yaml format (used in the client/server architecture + the parsing of the config)
 tokio = { version = "1.40.0", features = ["full"] } # used to create the client/server architecture
-libc = "0.2.159" # use to interface with the libc
 actix-web = {version = "4.9.0", optional = true} # used for the better logging server that receive the message (not part of the subject)
 serde_json = {version = "1.0", optional = true}
-reqwest = { version = "0.11", features = ["json"], optional = true}
->>>>>>> 9221f533
+reqwest = { version = "0.11", features = ["json"], optional = true}